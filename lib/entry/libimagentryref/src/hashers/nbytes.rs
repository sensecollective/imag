//
// imag - the personal information management suite for the commandline
// Copyright (C) 2015, 2016 Matthias Beyer <mail@beyermatthias.de> and contributors
//
// This library is free software; you can redistribute it and/or
// modify it under the terms of the GNU Lesser General Public
// License as published by the Free Software Foundation; version
// 2.1 of the License.
//
// This library is distributed in the hope that it will be useful,
// but WITHOUT ANY WARRANTY; without even the implied warranty of
// MERCHANTABILITY or FITNESS FOR A PARTICULAR PURPOSE.  See the GNU
// Lesser General Public License for more details.
//
// You should have received a copy of the GNU Lesser General Public
// License along with this library; if not, write to the Free Software
// Foundation, Inc., 51 Franklin Street, Fifth Floor, Boston, MA  02110-1301  USA
//

use std::io::Read;
use std::path::PathBuf;
use std::result::Result as RResult;

use crypto::sha1::Sha1;
use crypto::digest::Digest;

use hasher::Hasher;
use error::Result;
use error::RefErrorKind as REK;
use error::ResultExt;

pub struct NBytesHasher {
    hasher: Sha1,
    n: usize,
}

impl NBytesHasher {

    pub fn new(n: usize) -> NBytesHasher {
        NBytesHasher {
            hasher: Sha1::new(),
            n: n,
        }
    }

}

impl Hasher for NBytesHasher {

    fn hash_name(&self) -> &'static str {
        "n-bytes-hasher"
    }

    fn create_hash<R: Read>(&mut self, _: &PathBuf, contents: &mut R) -> Result<String> {
        let s = try!(contents
            .bytes()
            .take(self.n)
            .collect::<RResult<Vec<u8>, _>>()
<<<<<<< HEAD
            .chain_err(|| REK::IOError)
            .and_then(|v| String::from_utf8(v).chain_err(|| REK::IOError))
            .chain_err(|| REK::UTF8Error)
            .chain_err(|| REK::IOError);
        self.hasher.input_str(&try!(s)[..]);
=======
            .map_err_into(REK::IOError)
            .and_then(|v| String::from_utf8(v).map_err_into(REK::UTF8Error)));
        self.hasher.input_str(&s[..]);
>>>>>>> 6d1dab31
        Ok(self.hasher.result_str())
    }

}
<|MERGE_RESOLUTION|>--- conflicted
+++ resolved
@@ -56,17 +56,9 @@
             .bytes()
             .take(self.n)
             .collect::<RResult<Vec<u8>, _>>()
-<<<<<<< HEAD
             .chain_err(|| REK::IOError)
-            .and_then(|v| String::from_utf8(v).chain_err(|| REK::IOError))
-            .chain_err(|| REK::UTF8Error)
-            .chain_err(|| REK::IOError);
-        self.hasher.input_str(&try!(s)[..]);
-=======
-            .map_err_into(REK::IOError)
-            .and_then(|v| String::from_utf8(v).map_err_into(REK::UTF8Error)));
+            .and_then(|v| String::from_utf8(v).chain_err(|| REK::UTF8Error)));
         self.hasher.input_str(&s[..]);
->>>>>>> 6d1dab31
         Ok(self.hasher.result_str())
     }
 
