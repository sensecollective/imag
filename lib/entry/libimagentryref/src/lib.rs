//
// imag - the personal information management suite for the commandline
// Copyright (C) 2015, 2016 Matthias Beyer <mail@beyermatthias.de> and contributors
//
// This library is free software; you can redistribute it and/or
// modify it under the terms of the GNU Lesser General Public
// License as published by the Free Software Foundation; version
// 2.1 of the License.
//
// This library is distributed in the hope that it will be useful,
// but WITHOUT ANY WARRANTY; without even the implied warranty of
// MERCHANTABILITY or FITNESS FOR A PARTICULAR PURPOSE.  See the GNU
// Lesser General Public License for more details.
//
// You should have received a copy of the GNU Lesser General Public
// License along with this library; if not, write to the Free Software
// Foundation, Inc., 51 Franklin Street, Fifth Floor, Boston, MA  02110-1301  USA
//

#![recursion_limit="256"]

#![deny(
    dead_code,
    non_camel_case_types,
    non_snake_case,
    path_statements,
    trivial_numeric_casts,
    unstable_features,
    unused_allocation,
    unused_import_braces,
    unused_imports,
    unused_must_use,
    unused_mut,
    unused_qualifications,
    while_true,
)]

#[macro_use] extern crate log;
extern crate crypto;
extern crate itertools;
extern crate toml;
extern crate toml_query;
extern crate walkdir;

#[macro_use] extern crate libimagstore;
extern crate libimagerror;
extern crate libimagentrylist;
#[macro_use] extern crate error_chain;

module_entry_path_mod!("ref");

pub mod error;
pub mod flags;
pub mod hasher;
pub mod hashers;
pub mod lister;
<<<<<<< HEAD
pub mod reference;
=======
pub mod reference;
pub mod refstore;
pub mod result;
mod util;
>>>>>>> 6d1dab31
<|MERGE_RESOLUTION|>--- conflicted
+++ resolved
@@ -54,11 +54,6 @@
 pub mod hasher;
 pub mod hashers;
 pub mod lister;
-<<<<<<< HEAD
-pub mod reference;
-=======
 pub mod reference;
 pub mod refstore;
-pub mod result;
-mod util;
->>>>>>> 6d1dab31
+mod util;